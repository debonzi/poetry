--- conflicted
+++ resolved
@@ -6,28 +6,19 @@
 
 class RemoveCommand(EnvCommand):
 
-<<<<<<< HEAD
     name = "remove"
     description = "Removes a package from the project dependencies."
 
-    arguments = [argument("packages", "Packages that should be removed", multiple=True)]
+    arguments = [argument("packages", "The packages to remove.", multiple=True)]
     options = [
-        option("dev", "D", "Removes a package from the development dependencies."),
+        option("dev", "D", "Remove a package from the development dependencies."),
         option(
             "dry-run",
             None,
-            "Outputs the operations but will not execute anything "
+            "Output the operations but do not execute anything "
             "(implicitly enables --verbose).",
         ),
     ]
-=======
-    remove
-        { packages* : The packages to remove. }
-        { --D|dev : Remove a package from the development dependencies. }
-        { --dry-run : Output the operations but do not execute anything
-                      (implicitly enables --verbose). }
-    """
->>>>>>> 66790b4d
 
     help = """The <info>remove</info> command removes a package from the current
 list of installed packages
